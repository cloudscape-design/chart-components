--- conflicted
+++ resolved
@@ -1567,31 +1567,19 @@
         "description": "An object that contains all of the localized strings required by the component.",
         "i18nTag": true,
         "inlineType": {
-<<<<<<< HEAD
-          "name": "CartesianI18nStrings & PieI18nStrings & Partial<{ seriesStatusWarningAriaLabel: string; }>",
-=======
           "name": "CartesianI18nStrings & PieI18nStrings & CoreI18nStrings",
->>>>>>> 80443d98
           "type": "union",
           "valueDescriptions": undefined,
           "values": [
             "CartesianI18nStrings",
             "PieI18nStrings",
-<<<<<<< HEAD
-            "Partial<{ seriesStatusWarningAriaLabel: string; }>",
-=======
             "CoreI18nStrings",
->>>>>>> 80443d98
           ],
         },
         "name": "i18nStrings",
         "optional": true,
         "systemTags": undefined,
-<<<<<<< HEAD
-        "type": "CartesianI18nStrings & PieI18nStrings & Partial<{ seriesStatusWarningAriaLabel: string; }>",
-=======
         "type": "CartesianI18nStrings & PieI18nStrings & CoreI18nStrings",
->>>>>>> 80443d98
         "visualRefreshTag": undefined,
       },
       {
