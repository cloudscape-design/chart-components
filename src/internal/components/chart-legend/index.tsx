// Copyright Amazon.com, Inc. or its affiliates. All Rights Reserved.
// SPDX-License-Identifier: Apache-2.0

import { forwardRef, Ref, useEffect, useMemo, useRef, useState } from "react";
import clsx from "clsx";

import {
  circleIndex,
  handleKey,
  KeyCode,
  SingleTabStopNavigationAPI,
  SingleTabStopNavigationProvider,
  useMergeRefs,
  useSingleTabStopNavigation,
} from "@cloudscape-design/component-toolkit/internal";
import Box from "@cloudscape-design/components/box";
import { InternalChartTooltip } from "@cloudscape-design/components/internal/do-not-use/chart-tooltip";

import { CoreLegendItem, GetLegendTooltipContentProps, TooltipContent } from "../../../core/interfaces";
import { DebouncedCall } from "../../utils/utils";

import styles from "./styles.css.js";
import testClasses from "./test-classes/styles.css.js";

const TOOLTIP_BLUR_DELAY = 50;
const HIGHLIGHT_LOST_DELAY = 50;
const SCROLL_DELAY = 100;

export interface ChartLegendProps {
  items: readonly CoreLegendItem[];
  legendTitle?: string;
  ariaLabel?: string;
  actions?: React.ReactNode;
  position: "bottom" | "side";
  onItemHighlightEnter: (itemId: string) => void;
  onItemHighlightExit: () => void;
  onItemVisibilityChange: (hiddenItems: string[]) => void;
  getTooltipContent: (props: GetLegendTooltipContentProps) => null | TooltipContent;
}

export const ChartLegend = ({
  items,
  legendTitle,
  ariaLabel,
  actions,
  position,
  onItemVisibilityChange,
  onItemHighlightEnter,
  onItemHighlightExit,
  getTooltipContent,
}: ChartLegendProps) => {
  const containerRef = useRef<HTMLDivElement>(null);
  const elementsByIndexRef = useRef<Record<number, HTMLElement>>([]);
  const elementsByIdRef = useRef<Record<string, HTMLElement>>({});
  const tooltipRef = useRef<HTMLElement>(null);
  const highlightControl = useMemo(() => new DebouncedCall(), []);
  const scrollIntoViewControl = useMemo(() => new DebouncedCall(), []);
  const [selectedIndex, setSelectedIndex] = useState<number>(0);
<<<<<<< HEAD
  const [tooltipItemId, setTooltipItemId] = useState<string | null>(null);
  const { showTooltip, hideTooltip } = useMemo(() => {
    const control = new DebouncedCall();
    return {
      showTooltip(itemId: string) {
        control.call(() => setTooltipItemId(itemId));
      },
      hideTooltip(lock = false) {
        control.call(() => setTooltipItemId(null), TOOLTIP_BLUR_DELAY);
        if (lock) {
          control.lock(TOOLTIP_BLUR_DELAY);
        }
      },
    };
  }, []);

  useEffect(() => {
    if (!tooltipItemId) {
      return;
    }
    const onDocumentKeyDown = (event: KeyboardEvent) => {
      if (event.keyCode === KeyCode.escape) {
        hideTooltip(true);
        elementsByIdRef.current[tooltipItemId]?.focus();
      }
    };
    document.addEventListener("keydown", onDocumentKeyDown, true);
    return () => {
      document.removeEventListener("keydown", onDocumentKeyDown, true);
    };
  }, [items, tooltipItemId, hideTooltip]);
=======
  const isMouseInContainer = useRef<boolean>(false);
>>>>>>> 38d790e9

  // Scrolling to the highlighted legend item.
  useEffect(() => {
    const highlightedIndex = items.findIndex((item) => item.highlighted);
    if (highlightedIndex === -1) {
      return;
    }
    scrollIntoViewControl.call(() => {
      if (isMouseInContainer.current) {
        return;
      }
      const container = containerRef.current;
      const element = elementsByIndexRef.current?.[highlightedIndex];
      if (!container || !element) {
        return;
      }
      const elementRect = element.getBoundingClientRect();
      const containerRect = container.getBoundingClientRect();
      const isVisible = elementRect.top >= containerRect.top && elementRect.bottom <= containerRect.bottom;
      if (!isVisible) {
        const elementCenter = elementRect.top + elementRect.height / 2;
        const containerCenter = containerRect.top + containerRect.height / 2;
        const top = container.scrollTop + (elementCenter - containerCenter);
        container.scrollTo({ top, behavior: "smooth" });
      }
    }, SCROLL_DELAY);
  }, [items, scrollIntoViewControl]);

  const showHighlight = (itemId: string) => {
    const item = items.find((item) => item.id === itemId);
    if (item?.visible) {
      highlightControl.cancelPrevious();
      onItemHighlightEnter(itemId);
    }
  };
  const clearHighlight = () => {
    highlightControl.call(onItemHighlightExit, HIGHLIGHT_LOST_DELAY);
  };

  const navigationAPI = useRef<SingleTabStopNavigationAPI>(null);

  function onFocus(index: number, itemId: string) {
    setSelectedIndex(index);
    navigationAPI.current!.updateFocusTarget();
    showHighlight(itemId);
    showTooltip(itemId);
  }

  function onBlur(event: React.FocusEvent) {
    navigationAPI.current!.updateFocusTarget();

    // Hide tooltip and clear highlight unless focus moves inside tooltip;
    if (tooltipRef.current && event.relatedTarget && !tooltipRef.current.contains(event.relatedTarget)) {
      clearHighlight();
      hideTooltip();
    }
  }

  function focusElement(index: number) {
    elementsByIndexRef.current[index]?.focus();
  }

  function onKeyDown(event: React.KeyboardEvent<HTMLElement>) {
    if (
      event.keyCode === KeyCode.right ||
      event.keyCode === KeyCode.left ||
      event.keyCode === KeyCode.up ||
      event.keyCode === KeyCode.down ||
      event.keyCode === KeyCode.home ||
      event.keyCode === KeyCode.end ||
      event.keyCode === KeyCode.escape
    ) {
      // Preventing default fixes an issue in Safari+VO when VO additionally interprets arrow keys as its commands.
      event.preventDefault();

      const range = [0, items.length - 1] as [number, number];

      handleKey(event, {
        onInlineStart: () => focusElement(circleIndex(selectedIndex - 1, range)),
        onInlineEnd: () => focusElement(circleIndex(selectedIndex + 1, range)),
        onBlockStart: () => focusElement(circleIndex(selectedIndex - 1, range)),
        onBlockEnd: () => focusElement(circleIndex(selectedIndex + 1, range)),
        onHome: () => focusElement(0),
        onEnd: () => focusElement(items.length - 1),
        onEscape: () => onItemHighlightExit(),
      });
    }
  }

  function getNextFocusTarget(): null | HTMLElement {
    if (containerRef.current) {
      const buttons: HTMLButtonElement[] = Array.from(containerRef.current.querySelectorAll(`.${styles.item}`));
      return buttons[selectedIndex] ?? null;
    }
    return null;
  }

  function onUnregisterActive(
    focusableElement: HTMLElement,
    navigationAPI: React.RefObject<{ getFocusTarget: () => HTMLElement | null }>,
  ) {
    const target = navigationAPI.current?.getFocusTarget();

    if (target && target.dataset.itemid !== focusableElement.dataset.itemid) {
      target.focus();
    }
  }

  useEffect(() => {
    navigationAPI.current!.updateFocusTarget();
  });

  const toggleItem = (itemId: string) => {
    const visibleItems = items.filter((i) => i.visible).map((i) => i.id);
    if (visibleItems.includes(itemId)) {
      onItemVisibilityChange(visibleItems.filter((visibleItemId) => visibleItemId !== itemId));
    } else {
      onItemVisibilityChange([...visibleItems, itemId]);
    }
    // Needed for touch devices.
    onItemHighlightExit();
  };

  const selectItem = (itemId: string) => {
    const visibleItems = items.filter((i) => i.visible).map((i) => i.id);
    if (visibleItems.length === 1 && visibleItems[0] === itemId) {
      onItemVisibilityChange(items.map((i) => i.id));
    } else {
      onItemVisibilityChange([itemId]);
    }
    // Needed for touch devices.
    onItemHighlightExit();
  };

  const tooltipTrack = useRef<null | HTMLElement>(null);
  const tooltipTarget = items.find((item) => item.id === tooltipItemId) ?? null;
  tooltipTrack.current = tooltipItemId ? elementsByIdRef.current[tooltipItemId] : null;
  const tooltipContent = tooltipTarget && getTooltipContent({ legendItem: tooltipTarget });
  const tooltipPosition = position === "bottom" ? "bottom" : "left";

  return (
    <SingleTabStopNavigationProvider
      ref={navigationAPI}
      navigationActive={true}
      getNextFocusTarget={() => getNextFocusTarget()}
      onUnregisterActive={(element: HTMLElement) => onUnregisterActive(element, navigationAPI)}
    >
      <div
        ref={containerRef}
        role="toolbar"
        aria-label={legendTitle || ariaLabel}
        className={clsx(testClasses.root, styles.root, {
          [styles["root-side"]]: position === "side",
        })}
        onMouseEnter={() => (isMouseInContainer.current = true)}
        onMouseLeave={() => (isMouseInContainer.current = false)}
      >
        {legendTitle && (
          <Box fontWeight="bold" className={testClasses.title}>
            {legendTitle}
          </Box>
        )}

        <div
          className={clsx(styles.list, {
            [styles["list-bottom"]]: position === "bottom",
            [styles["list-side"]]: position === "side",
          })}
        >
          {actions && (
            <>
              <div
                className={clsx(testClasses.actions, styles.actions, {
                  [styles["actions-bottom"]]: position === "bottom",
                  [styles["actions-side"]]: position === "side",
                })}
              >
                {actions}
                <div
                  className={clsx(styles["actions-divider"], {
                    [styles["actions-divider-bottom"]]: position === "bottom",
                    [styles["actions-divider-side"]]: position === "side",
                  })}
                />
              </div>
            </>
          )}
          <div
            className={clsx({
              [styles["legend-bottom"]]: position === "bottom",
              [styles["legend-side"]]: position === "side",
            })}
          >
            {items.map((item, index) => {
              const handlers = {
                onMouseEnter: () => {
                  showHighlight(item.id);
                  showTooltip(item.id);
                },
                onMouseLeave: () => {
                  clearHighlight();
                  hideTooltip();
                },
                onFocus: () => {
                  onFocus(index, item.id);
                },
                onBlur: (event: React.FocusEvent) => {
                  onBlur(event);
                },
                onKeyDown,
              };
              const thisTriggerRef = (elem: null | HTMLElement) => {
                if (elem) {
                  elementsByIndexRef.current[index] = elem;
                  elementsByIdRef.current[item.id] = elem;
                } else {
                  delete elementsByIndexRef.current[index];
                  delete elementsByIdRef.current[index];
                }
              };
              return (
                <LegendItemTrigger
                  key={index}
                  {...handlers}
                  ref={thisTriggerRef}
                  onClick={(event) => {
                    if (event.metaKey || event.ctrlKey) {
                      toggleItem(item.id);
                    } else {
                      selectItem(item.id);
                    }
                  }}
                  isHighlighted={item.highlighted}
                  someHighlighted={items.some((item) => item.highlighted)}
                  itemId={item.id}
                  label={item.name}
                  visible={item.visible}
                  marker={item.marker}
                />
              );
            })}
          </div>
        </div>
        {tooltipContent && (
          <InternalChartTooltip
            trackRef={tooltipTrack}
            trackKey={tooltipTarget.id}
            container={null}
            dismissButton={false}
            onDismiss={() => {}}
            position={tooltipPosition}
            title={tooltipContent.header}
            onMouseEnter={() => showTooltip(tooltipTarget.id)}
            onMouseLeave={() => hideTooltip()}
            onBlur={() => hideTooltip()}
            footer={
              tooltipContent.footer && (
                <>
                  <hr aria-hidden={true} />
                  {tooltipContent.footer}
                </>
              )
            }
          >
            {tooltipContent.body}
          </InternalChartTooltip>
        )}
      </div>
    </SingleTabStopNavigationProvider>
  );
};

const LegendItemTrigger = forwardRef(
  (
    {
      isHighlighted,
      someHighlighted,
      itemId,
      label,
      marker,
      visible,
      onClick,
      triggerRef,
      onMouseEnter,
      onMouseLeave,
      onFocus,
      onBlur,
      onKeyDown,
    }: {
      isHighlighted?: boolean;
      someHighlighted?: boolean;
      itemId: string;
      label: string;
      marker?: React.ReactNode;
      visible: boolean;
      onClick: (event: React.MouseEvent) => void;
      onMarkerClick?: () => void;
      triggerRef?: Ref<HTMLElement>;
      onMouseEnter?: () => void;
      onMouseLeave?: () => void;
      onFocus?: () => void;
      onBlur?: (event: React.FocusEvent) => void;
      onKeyDown?: (event: React.KeyboardEvent<HTMLElement>) => void;
    },
    ref: Ref<HTMLButtonElement>,
  ) => {
    const refObject = useRef<HTMLDivElement>(null);
    const mergedRef = useMergeRefs(ref, triggerRef, refObject);
    const { tabIndex } = useSingleTabStopNavigation(refObject);
    return (
      <button
        data-itemid={itemId}
        aria-pressed={visible}
        aria-current={isHighlighted}
        className={clsx(testClasses.item, styles.item, {
          [styles["item--inactive"]]: !visible,
          [testClasses["hidden-item"]]: !visible,
          [styles["item--dimmed"]]: someHighlighted && !isHighlighted,
          [testClasses["dimmed-item"]]: someHighlighted && !isHighlighted,
        })}
        ref={mergedRef}
        tabIndex={tabIndex}
        onClick={onClick}
        onMouseEnter={onMouseEnter}
        onMouseLeave={onMouseLeave}
        onFocus={onFocus}
        onBlur={onBlur}
        onKeyDown={onKeyDown}
      >
        {marker}
        <span>{label}</span>
      </button>
    );
  },
);<|MERGE_RESOLUTION|>--- conflicted
+++ resolved
@@ -56,7 +56,6 @@
   const highlightControl = useMemo(() => new DebouncedCall(), []);
   const scrollIntoViewControl = useMemo(() => new DebouncedCall(), []);
   const [selectedIndex, setSelectedIndex] = useState<number>(0);
-<<<<<<< HEAD
   const [tooltipItemId, setTooltipItemId] = useState<string | null>(null);
   const { showTooltip, hideTooltip } = useMemo(() => {
     const control = new DebouncedCall();
@@ -88,9 +87,7 @@
       document.removeEventListener("keydown", onDocumentKeyDown, true);
     };
   }, [items, tooltipItemId, hideTooltip]);
-=======
   const isMouseInContainer = useRef<boolean>(false);
->>>>>>> 38d790e9
 
   // Scrolling to the highlighted legend item.
   useEffect(() => {
