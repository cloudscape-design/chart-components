// Copyright Amazon.com, Inc. or its affiliates. All Rights Reserved.
// SPDX-License-Identifier: Apache-2.0

import { forwardRef, Ref, useEffect, useMemo, useRef, useState } from "react";
import clsx from "clsx";

import {
  circleIndex,
  handleKey,
  KeyCode,
  SingleTabStopNavigationAPI,
  SingleTabStopNavigationProvider,
  useMergeRefs,
  useSingleTabStopNavigation,
} from "@cloudscape-design/component-toolkit/internal";
import Box from "@cloudscape-design/components/box";

import { CoreLegendItem, GetLegendTooltipContent } from "../../../core/interfaces";
import { DebouncedCall } from "../../utils/utils";
import { ChartLegendTooltip } from "../chart-legend-tooltip";

import styles from "./styles.css.js";
import testClasses from "./test-classes/styles.css.js";

export interface ChartLegendProps {
  items: readonly CoreLegendItem[];
  legendTitle?: string;
  ariaLabel?: string;
  actions?: React.ReactNode;
  position: "bottom" | "side";
  onItemHighlightEnter: (itemId: string) => void;
  onItemHighlightExit: () => void;
  onItemVisibilityChange: (hiddenItems: string[]) => void;
  getLegendTooltipContent?: GetLegendTooltipContent;
}

export const ChartLegend = ({
  items,
  legendTitle,
  ariaLabel,
  actions,
  position,
  onItemVisibilityChange,
  onItemHighlightEnter,
  onItemHighlightExit,
  getLegendTooltipContent,
}: ChartLegendProps) => {
  const containerRef = useRef<HTMLDivElement>(null);
  const segmentsRef = useRef<Record<number, HTMLElement>>([]);
  const highlightControl = useMemo(() => new DebouncedCall(), []);
  const [selectedIndex, setSelectedIndex] = useState<number>(0);
  const [tooltipItemId, setTooltipItemId] = useState<string | null>(null);
  const showHighlight = (itemId: string) => {
    const item = items.find((item) => item.id === itemId);
    if (item?.visible) {
      highlightControl.cancelPrevious();
      onItemHighlightEnter(itemId);
    }
  };
  const clearHighlight = () => {
    highlightControl.call(onItemHighlightExit, 50);
  };

  const navigationAPI = useRef<SingleTabStopNavigationAPI>(null);

  function onFocus(index: number, itemId: string) {
    setSelectedIndex(index);
    navigationAPI.current!.updateFocusTarget();
    showHighlight(itemId);

    setTooltipItemId(null);
    // Force separate render cycle to dismiss the existing popover first
    setTimeout(() => setTooltipItemId(itemId), 0);
  }

  function onBlur() {
    navigationAPI.current!.updateFocusTarget();
    setTooltipItemId(null);
  }

  function focusElement(index: number) {
    segmentsRef.current[index]?.focus();
  }

  function onKeyDown(event: React.KeyboardEvent<HTMLElement>) {
    if (
      event.keyCode === KeyCode.right ||
      event.keyCode === KeyCode.left ||
      event.keyCode === KeyCode.up ||
      event.keyCode === KeyCode.down ||
      event.keyCode === KeyCode.home ||
      event.keyCode === KeyCode.end ||
      event.keyCode === KeyCode.escape
    ) {
      // Preventing default fixes an issue in Safari+VO when VO additionally interprets arrow keys as its commands.
      event.preventDefault();

      const range = [0, items.length - 1] as [number, number];

      handleKey(event, {
        onInlineStart: () => focusElement(circleIndex(selectedIndex - 1, range)),
        onInlineEnd: () => focusElement(circleIndex(selectedIndex + 1, range)),
        onBlockStart: () => focusElement(circleIndex(selectedIndex - 1, range)),
        onBlockEnd: () => focusElement(circleIndex(selectedIndex + 1, range)),
        onHome: () => focusElement(0),
        onEnd: () => focusElement(items.length - 1),
        onEscape: () => onItemHighlightExit(),
      });
    }
  }

  function getNextFocusTarget(): null | HTMLElement {
    if (containerRef.current) {
      const buttons: HTMLButtonElement[] = Array.from(containerRef.current.querySelectorAll(`.${styles.item}`));
      return buttons[selectedIndex] ?? null;
    }
    return null;
  }

  function onUnregisterActive(
    focusableElement: HTMLElement,
    navigationAPI: React.RefObject<{ getFocusTarget: () => HTMLElement | null }>,
  ) {
    const target = navigationAPI.current?.getFocusTarget();

    if (target && target.dataset.itemid !== focusableElement.dataset.itemid) {
      target.focus();
    }
  }

  useEffect(() => {
    navigationAPI.current!.updateFocusTarget();
  });

  const toggleItem = (itemId: string) => {
    const visibleItems = items.filter((i) => i.visible).map((i) => i.id);
    if (visibleItems.includes(itemId)) {
      onItemVisibilityChange(visibleItems.filter((visibleItemId) => visibleItemId !== itemId));
    } else {
      onItemVisibilityChange([...visibleItems, itemId]);
    }
    // Needed for touch devices.
    onItemHighlightExit();
  };

  const selectItem = (itemId: string) => {
    const visibleItems = items.filter((i) => i.visible).map((i) => i.id);
    if (visibleItems.length === 1 && visibleItems[0] === itemId) {
      onItemVisibilityChange(items.map((i) => i.id));
    } else {
      onItemVisibilityChange([itemId]);
    }
    // Needed for touch devices.
    onItemHighlightExit();
  };

  return (
    <SingleTabStopNavigationProvider
      ref={navigationAPI}
      navigationActive={true}
      getNextFocusTarget={() => getNextFocusTarget()}
      onUnregisterActive={(element: HTMLElement) => onUnregisterActive(element, navigationAPI)}
    >
      <div
        ref={containerRef}
        role="toolbar"
        aria-label={legendTitle || ariaLabel}
        className={clsx(testClasses.root, styles.root, {
          [styles["root-side"]]: position === "side",
        })}
      >
        {legendTitle && (
          <Box fontWeight="bold" className={testClasses.title}>
            {legendTitle}
          </Box>
        )}

        <div
          className={clsx(styles.list, {
            [styles["list-bottom"]]: position === "bottom",
            [styles["list-side"]]: position === "side",
          })}
        >
          {actions && (
            <>
              <div
                className={clsx(testClasses.actions, styles.actions, {
                  [styles["actions-bottom"]]: position === "bottom",
                  [styles["actions-side"]]: position === "side",
                })}
              >
                {actions}
                <div
                  className={clsx(styles["actions-divider"], {
                    [styles["actions-divider-bottom"]]: position === "bottom",
                    [styles["actions-divider-side"]]: position === "side",
                  })}
                />
              </div>
            </>
          )}
          <div
            className={clsx({
              [styles["legend-bottom"]]: position === "bottom",
              [styles["legend-side"]]: position === "side",
            })}
          >
            {items.map((item, index) => {
              const handlers = {
                onMouseEnter: () => {
                  showHighlight(item.id);
                },
                onMouseLeave: () => {
                  clearHighlight();
                },
                onFocus: () => {
                  onFocus(index, item.id);
                },
                onBlur: () => {
                  onBlur();
                  clearHighlight();
                },
                onKeyDown,
              };
              const thisTriggerRef = (elem: null | HTMLElement) => {
                if (elem) {
                  segmentsRef.current[index] = elem;
                } else {
                  delete segmentsRef.current[index];
                }
              };

<<<<<<< HEAD
          {items.map((item, index) => {
            const handlers = {
              onMouseEnter: () => {
                showHighlight(item.id);
                setTooltipItemId(item.id);
              },
              onMouseLeave: () => {
                clearHighlight();
                setTooltipItemId(null);
              },
              onFocus: () => {
                onFocus(index, item.id);
              },
              onBlur: () => {
                onBlur();
                clearHighlight();
              },
              onKeyDown,
            };
            const thisTriggerRef = (elem: null | HTMLElement) => {
              if (elem) {
                segmentsRef.current[index] = elem;
              } else {
                delete segmentsRef.current[index];
              }
            };

            return (
              <LegendItemTrigger
                key={index}
                {...handlers}
                ref={thisTriggerRef}
                onClick={(event) => {
                  if (event.metaKey || event.ctrlKey) {
                    toggleItem(item.id);
                  } else {
                    selectItem(item.id);
                  }
                }}
                isHighlighted={item.highlighted}
                someHighlighted={items.some((item) => item.highlighted)}
                itemId={item.id}
                label={item.name}
                visible={item.visible}
                marker={item.marker}
              />
            );
          })}
=======
              return (
                <LegendItemTrigger
                  key={index}
                  {...handlers}
                  ref={thisTriggerRef}
                  onClick={(event) => {
                    if (event.metaKey || event.ctrlKey) {
                      toggleItem(item.id);
                    } else {
                      selectItem(item.id);
                    }
                  }}
                  isHighlighted={item.highlighted}
                  someHighlighted={items.some((item) => item.highlighted)}
                  itemId={item.id}
                  label={item.name}
                  visible={item.visible}
                  marker={item.marker}
                />
              );
            })}
          </div>
>>>>>>> fc3ed6bf
        </div>
      </div>

      {/* Render the popover when visible */}
      {tooltipItemId && (
        <ChartLegendTooltip
          legendItem={items.find((item) => item.id === tooltipItemId)!}
          getLegendTooltipContent={getLegendTooltipContent}
          trackRef={{ current: segmentsRef.current[items.findIndex((item) => item.id === tooltipItemId)] }}
        />
      )}
    </SingleTabStopNavigationProvider>
  );
};

const LegendItemTrigger = forwardRef(
  (
    {
      isHighlighted,
      someHighlighted,
      itemId,
      label,
      marker,
      visible,
      onClick,
      triggerRef,
      onMouseEnter,
      onMouseLeave,
      onFocus,
      onBlur,
      onKeyDown,
    }: {
      isHighlighted?: boolean;
      someHighlighted?: boolean;
      itemId: string;
      label: string;
      marker?: React.ReactNode;
      visible: boolean;
      onClick: (event: React.MouseEvent) => void;
      onMarkerClick?: () => void;
      triggerRef?: Ref<HTMLElement>;
      onMouseEnter?: () => void;
      onMouseLeave?: () => void;
      onFocus?: () => void;
      onBlur?: () => void;
      onKeyDown?: (event: React.KeyboardEvent<HTMLElement>) => void;
    },
    ref: Ref<HTMLButtonElement>,
  ) => {
    const refObject = useRef<HTMLDivElement>(null);
    const mergedRef = useMergeRefs(ref, triggerRef, refObject);
    const { tabIndex } = useSingleTabStopNavigation(refObject);
    return (
      <button
        data-itemid={itemId}
        aria-pressed={visible}
        aria-current={isHighlighted}
        className={clsx(testClasses.item, styles.item, {
          [styles["item--inactive"]]: !visible,
          [testClasses["hidden-item"]]: !visible,
          [styles["item--dimmed"]]: someHighlighted && !isHighlighted,
          [testClasses["dimmed-item"]]: someHighlighted && !isHighlighted,
        })}
        ref={mergedRef}
        tabIndex={tabIndex}
        onClick={onClick}
        onMouseEnter={onMouseEnter}
        onMouseLeave={onMouseLeave}
        onFocus={onFocus}
        onBlur={onBlur}
        onKeyDown={onKeyDown}
      >
        {marker}
        <span>{label}</span>
      </button>
    );
  },
);<|MERGE_RESOLUTION|>--- conflicted
+++ resolved
@@ -209,9 +209,11 @@
               const handlers = {
                 onMouseEnter: () => {
                   showHighlight(item.id);
+                  setTooltipItemId(item.id);
                 },
                 onMouseLeave: () => {
                   clearHighlight();
+                  setTooltipItemId(null);
                 },
                 onFocus: () => {
                   onFocus(index, item.id);
@@ -230,56 +232,6 @@
                 }
               };
 
-<<<<<<< HEAD
-          {items.map((item, index) => {
-            const handlers = {
-              onMouseEnter: () => {
-                showHighlight(item.id);
-                setTooltipItemId(item.id);
-              },
-              onMouseLeave: () => {
-                clearHighlight();
-                setTooltipItemId(null);
-              },
-              onFocus: () => {
-                onFocus(index, item.id);
-              },
-              onBlur: () => {
-                onBlur();
-                clearHighlight();
-              },
-              onKeyDown,
-            };
-            const thisTriggerRef = (elem: null | HTMLElement) => {
-              if (elem) {
-                segmentsRef.current[index] = elem;
-              } else {
-                delete segmentsRef.current[index];
-              }
-            };
-
-            return (
-              <LegendItemTrigger
-                key={index}
-                {...handlers}
-                ref={thisTriggerRef}
-                onClick={(event) => {
-                  if (event.metaKey || event.ctrlKey) {
-                    toggleItem(item.id);
-                  } else {
-                    selectItem(item.id);
-                  }
-                }}
-                isHighlighted={item.highlighted}
-                someHighlighted={items.some((item) => item.highlighted)}
-                itemId={item.id}
-                label={item.name}
-                visible={item.visible}
-                marker={item.marker}
-              />
-            );
-          })}
-=======
               return (
                 <LegendItemTrigger
                   key={index}
@@ -302,11 +254,9 @@
               );
             })}
           </div>
->>>>>>> fc3ed6bf
         </div>
       </div>
 
-      {/* Render the popover when visible */}
       {tooltipItemId && (
         <ChartLegendTooltip
           legendItem={items.find((item) => item.id === tooltipItemId)!}
