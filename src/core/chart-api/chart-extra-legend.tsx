// Copyright Amazon.com, Inc. or its affiliates. All Rights Reserved.
// SPDX-License-Identifier: Apache-2.0

import type Highcharts from "highcharts";

import { ChartSeriesMarker, ChartSeriesMarkerType } from "../../internal/components/series-marker";
import { ChartSeriesMarkerStatus } from "../../internal/components/series-marker/interfaces";
import { fireNonCancelableEvent } from "../../internal/events";
import AsyncStore from "../../internal/utils/async-store";
import { getChartSeries } from "../../internal/utils/chart-series";
import { isEqualArrays } from "../../internal/utils/utils";
import { CoreChartProps } from "../interfaces";
import { getChartLegendItems, getPointId, getSeriesId } from "../utils";
import { ChartExtraContext } from "./chart-extra-context";

// The reactive state is used to propagate changes in legend items to the core legend React component.
export interface ReactiveLegendState {
  items: readonly CoreChartProps.LegendItem[];
}

// Chart helper that implements custom legend behaviors.
export class ChartExtraLegend extends AsyncStore<ReactiveLegendState> {
  private context: ChartExtraContext;
  private visibilityMode: "internal" | "external" = "external";

  constructor(context: ChartExtraContext) {
    super({ items: [] });
    this.context = context;
  }

  public onChartRender = () => {
    this.initLegend();
    this.updateItemsVisibility();
  };

  // If visible items are explicitly provided, we use them to update visibility of chart's series or points (by ID).
  // If not provided, the visibility state is managed internally.
  public updateItemsVisibility = () => {
    if (this.context.state.visibleItems) {
      this.visibilityMode = "external";
      updateItemsVisibility(this.context.chart(), this.get().items, this.context.state.visibleItems);
    } else {
      this.visibilityMode = "internal";
    }
  };

  // A callback to be called when items visibility changes from the outside or from the legend.
  public onItemVisibilityChange = (visibleItems: readonly string[], { isApiCall }: { isApiCall: boolean }) => {
    const currentItems = this.get().items;
    const updatedItems = currentItems.map((i) => ({ ...i, visible: visibleItems.includes(i.id) }));
    if (this.visibilityMode === "internal") {
      this.updateLegendItems(updatedItems);
      updateItemsVisibility(this.context.chart(), this.get().items, visibleItems);
    }
    fireNonCancelableEvent(this.context.handlers.onVisibleItemsChange, { items: updatedItems, isApiCall });
  };

  // Updates legend highlight state when chart's point is highlighted.
  public onHighlightPoint = (point: Highcharts.Point) => {
    const visibleItems = point.series.type === "pie" ? [getPointId(point)] : [getSeriesId(point.series)];
    this.onHighlightItems(visibleItems);
  };

  // Updates legend highlight state when chart's group of points is highlighted.
  public onHighlightGroup = (group: readonly Highcharts.Point[]) => {
    const visibleItems = group.map((point) => getSeriesId(point.series));
    this.onHighlightItems(visibleItems);
  };

  // Updates legend highlight state given an explicit list of item IDs. This is used to update state
  // when a legend item gets hovered or focused.
  public onHighlightItems = (highlightedItems: readonly string[]) => {
    const currentItems = this.get().items;
    const updatedItems = currentItems.map(({ ...i }) => ({ ...i, highlighted: highlightedItems.includes(i.id) }));
    this.updateLegendItems(updatedItems);
  };

  // Clears legend highlight state.
  public onClearHighlight = () => {
    const nextItems = this.get().items.map(({ ...item }) => ({ ...item, highlighted: false }));
    this.updateLegendItems(nextItems);
  };

  private initLegend = () => {
<<<<<<< HEAD
    const itemSpecs = getChartLegendItems(this.context.chart(), this.context.settings.getSeriesStatus);
    const legendItems = itemSpecs.map(({ id, name, color, markerType, visible, status }) => {
      const marker = this.renderMarker(markerType, color, visible, status);
      return { id, name, marker, visible, highlighted: false };
=======
    const itemSpecs = getChartLegendItems(this.context.chart());
    const legendItems = itemSpecs.map(({ id, name, color, markerType, visible, isSecondary }) => {
      const marker = this.renderMarker(markerType, color, visible);
      return { id, name, marker, visible, isSecondary, highlighted: false };
>>>>>>> 80443d98
    });
    this.updateLegendItems(legendItems);
  };

  private updateLegendItems = (nextItems: CoreChartProps.LegendItem[]) => {
    function isLegendItemsEqual(a: CoreChartProps.LegendItem, b: CoreChartProps.LegendItem) {
      return (
        a.id === b.id &&
        a.name === b.name &&
        a.marker === b.marker &&
        a.visible === b.visible &&
        a.highlighted === b.highlighted
      );
    }
    if (!isEqualArrays(this.get().items, nextItems, isLegendItemsEqual)) {
      this.set(() => ({ items: nextItems }));
    }
  };

  // The chart markers derive from type and color and are cached to avoid unnecessary renders,
  // and allow comparing them by reference.
  private markersCache = new Map<string, React.ReactNode>();
  public renderMarker(
    type: ChartSeriesMarkerType,
    color: string,
    visible = true,
    status?: ChartSeriesMarkerStatus,
  ): React.ReactNode {
    const key = `${type}:${color}:${visible}:${status}`;
    const marker = this.markersCache.get(key) ?? (
      <ChartSeriesMarker
        type={type}
        color={color}
        visible={visible}
        status={status}
        i18nStrings={this.context.settings.labels}
      />
    );
    this.markersCache.set(key, marker);
    return marker;
  }
}

function updateItemsVisibility(
  chart: Highcharts.Chart,
  legendItems: readonly CoreChartProps.LegendItem[],
  visibleItems?: readonly string[],
) {
  const availableItemsSet = new Set(legendItems.map((i) => i.id));
  const visibleItemsSet = new Set(visibleItems);

  let updatesCounter = 0;
  const getVisibleAndCount = (id: string, visible: boolean) => {
    const nextVisible = visibleItemsSet.has(id);
    updatesCounter += nextVisible !== visible ? 1 : 0;
    return nextVisible;
  };

  for (const series of getChartSeries(chart.series)) {
    if (availableItemsSet.has(getSeriesId(series))) {
      series.setVisible(getVisibleAndCount(getSeriesId(series), series.visible), false);
    }
    for (const point of series.data) {
      if (typeof point.setVisible === "function" && availableItemsSet.has(getPointId(point))) {
        point.setVisible(getVisibleAndCount(getPointId(point), point.visible), false);
      }
    }
  }

  // The call `seriesOrPoint.setVisible(visible, false)` does not trigger the chart redraw, as it would otherwise
  // impact the performance. Instead, we trigger the redraw explicitly, if any change to visibility has been made.
  if (updatesCounter > 0) {
    chart.redraw();
  }
}<|MERGE_RESOLUTION|>--- conflicted
+++ resolved
@@ -82,17 +82,10 @@
   };
 
   private initLegend = () => {
-<<<<<<< HEAD
-    const itemSpecs = getChartLegendItems(this.context.chart(), this.context.settings.getSeriesStatus);
-    const legendItems = itemSpecs.map(({ id, name, color, markerType, visible, status }) => {
+    const itemSpecs = getChartLegendItems(this.context.chart(), this.context.settings.getItemProps);
+    const legendItems = itemSpecs.map(({ id, name, color, markerType, visible, status, isSecondary }) => {
       const marker = this.renderMarker(markerType, color, visible, status);
-      return { id, name, marker, visible, highlighted: false };
-=======
-    const itemSpecs = getChartLegendItems(this.context.chart());
-    const legendItems = itemSpecs.map(({ id, name, color, markerType, visible, isSecondary }) => {
-      const marker = this.renderMarker(markerType, color, visible);
       return { id, name, marker, visible, isSecondary, highlighted: false };
->>>>>>> 80443d98
     });
     this.updateLegendItems(legendItems);
   };
@@ -119,7 +112,7 @@
     type: ChartSeriesMarkerType,
     color: string,
     visible = true,
-    status?: ChartSeriesMarkerStatus,
+    status: ChartSeriesMarkerStatus,
   ): React.ReactNode {
     const key = `${type}:${color}:${visible}:${status}`;
     const marker = this.markersCache.get(key) ?? (
