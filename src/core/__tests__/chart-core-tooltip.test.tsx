--- conflicted
+++ resolved
@@ -589,7 +589,78 @@
     });
   });
 
-<<<<<<< HEAD
+  describe("debounce functionality", () => {
+    beforeEach(() => {
+      vi.useFakeTimers();
+    });
+
+    afterEach(() => {
+      vi.useRealTimers();
+    });
+
+    test("debounces tooltip rendering with debounce", () => {
+      const { wrapper } = renderChart({
+        highcharts,
+        options: { series: pieSeries },
+        tooltip: { debounce: 100 },
+        getTooltipContent: () => ({ header: () => "Header", body: () => "Body" }),
+      });
+
+      act(() => hc.highlightChartPoint(0, 0));
+
+      // Tooltip should not be visible immediately
+      expect(wrapper.findTooltip()).toBe(null);
+
+      // Fast forward time by 50ms - still not visible
+      act(() => vi.advanceTimersByTime(50));
+      expect(wrapper.findTooltip()).toBe(null);
+
+      // Fast forward time by another 50ms (100ms total) - now visible
+      act(() => vi.advanceTimersByTime(50));
+      expect(wrapper.findTooltip()).not.toBe(null);
+    });
+
+    test("cancels previous debounced call when new highlight occurs", () => {
+      const { wrapper } = renderChart({
+        highcharts,
+        options: { series: pieSeries },
+        tooltip: { debounce: 100 },
+        getTooltipContent: ({ point }) => ({ header: () => `Point ${point?.name}`, body: () => "Body" }),
+      });
+
+      // Highlight first point
+      act(() => hc.highlightChartPoint(0, 0));
+
+      // Fast forward 50ms
+      act(() => vi.advanceTimersByTime(50));
+      expect(wrapper.findTooltip()).toBe(null);
+
+      // Highlight second point before first debounce completes
+      act(() => hc.highlightChartPoint(0, 1));
+
+      // Fast forward another 50ms (100ms from first highlight, 50ms from second)
+      act(() => vi.advanceTimersByTime(50));
+      expect(wrapper.findTooltip()).toBe(null);
+
+      // Fast forward another 50ms (100ms from second highlight)
+      act(() => vi.advanceTimersByTime(50));
+      expect(wrapper.findTooltip()).not.toBe(null);
+      expect(wrapper.findTooltip()!.findHeader()!.getElement().textContent).toBe("Point P2");
+    });
+
+    test("renders immediately when debounce is 0", () => {
+      const { wrapper } = renderChart({
+        highcharts,
+        options: { series: pieSeries },
+        tooltip: { debounce: 0 },
+        getTooltipContent: () => ({ header: () => "Header", body: () => "Body" }),
+      });
+
+      act(() => hc.highlightChartPoint(0, 0));
+      expect(wrapper.findTooltip()).not.toBe(null);
+    });
+  });
+
   describe("series sorting", () => {
     const lineSeries: Highcharts.SeriesOptionsType[] = [
       {
@@ -629,28 +700,10 @@
             </div>
           ),
         }),
-=======
-  describe("debounce functionality", () => {
-    beforeEach(() => {
-      vi.useFakeTimers();
-    });
-
-    afterEach(() => {
-      vi.useRealTimers();
-    });
-
-    test("debounces tooltip rendering with debounce", () => {
-      const { wrapper } = renderChart({
-        highcharts,
-        options: { series: pieSeries },
-        tooltip: { debounce: 100 },
-        getTooltipContent: () => ({ header: () => "Header", body: () => "Body" }),
->>>>>>> 80443d98
       });
 
       act(() => hc.highlightChartPoint(0, 0));
 
-<<<<<<< HEAD
       expect(wrapper.findTooltip()).not.toBe(null);
       const series0 = wrapper.findTooltip()!.find('[data-testid="series-0"]');
       const series1 = wrapper.findTooltip()!.find('[data-testid="series-1"]');
@@ -733,58 +786,6 @@
           expect(series1!.getElement().textContent).toBe("Line series 2: 11");
         }
       });
-=======
-      // Tooltip should not be visible immediately
-      expect(wrapper.findTooltip()).toBe(null);
-
-      // Fast forward time by 50ms - still not visible
-      act(() => vi.advanceTimersByTime(50));
-      expect(wrapper.findTooltip()).toBe(null);
-
-      // Fast forward time by another 50ms (100ms total) - now visible
-      act(() => vi.advanceTimersByTime(50));
-      expect(wrapper.findTooltip()).not.toBe(null);
-    });
-
-    test("cancels previous debounced call when new highlight occurs", () => {
-      const { wrapper } = renderChart({
-        highcharts,
-        options: { series: pieSeries },
-        tooltip: { debounce: 100 },
-        getTooltipContent: ({ point }) => ({ header: () => `Point ${point?.name}`, body: () => "Body" }),
-      });
-
-      // Highlight first point
-      act(() => hc.highlightChartPoint(0, 0));
-
-      // Fast forward 50ms
-      act(() => vi.advanceTimersByTime(50));
-      expect(wrapper.findTooltip()).toBe(null);
-
-      // Highlight second point before first debounce completes
-      act(() => hc.highlightChartPoint(0, 1));
-
-      // Fast forward another 50ms (100ms from first highlight, 50ms from second)
-      act(() => vi.advanceTimersByTime(50));
-      expect(wrapper.findTooltip()).toBe(null);
-
-      // Fast forward another 50ms (100ms from second highlight)
-      act(() => vi.advanceTimersByTime(50));
-      expect(wrapper.findTooltip()).not.toBe(null);
-      expect(wrapper.findTooltip()!.findHeader()!.getElement().textContent).toBe("Point P2");
-    });
-
-    test("renders immediately when debounce is 0", () => {
-      const { wrapper } = renderChart({
-        highcharts,
-        options: { series: pieSeries },
-        tooltip: { debounce: 0 },
-        getTooltipContent: () => ({ header: () => "Header", body: () => "Body" }),
-      });
-
-      act(() => hc.highlightChartPoint(0, 0));
-      expect(wrapper.findTooltip()).not.toBe(null);
->>>>>>> 80443d98
     });
   });
 });