// Copyright Amazon.com, Inc. or its affiliates. All Rights Reserved.
// SPDX-License-Identifier: Apache-2.0

import { act } from "react";
import { fireEvent, waitFor } from "@testing-library/react";
import highcharts from "highcharts";

import { KeyCode } from "@cloudscape-design/component-toolkit/internal";

import { createChartWrapper, renderChart } from "./common";
import { HighchartsTestHelper } from "./highcharts-utils";

import legendTestClasses from "../../../lib/components/internal/components/chart-legend/test-classes/styles.selectors.js";

const hc = new HighchartsTestHelper(highcharts);

const series: Highcharts.SeriesOptionsType[] = [
  {
    type: "line",
    name: "L1",
    data: [1],
  },
  {
    type: "line",
    name: "L2",
    data: [2],
  },
  {
    type: "line",
    id: "L3",
    name: "Line 3",
    data: [3],
  },
  {
    type: "pie",
    name: "Pie series",
    data: [
      { name: "P1", y: 10 },
      { name: "P2", y: 30 },
      { id: "P3", name: "Pie 3", y: 60 },
    ],
    showInLegend: true,
  },
];

const getItemSelector = (options?: { active?: boolean; dimmed?: boolean }) => {
  let selector = `.${legendTestClasses.item}`;
  if (options?.active === true) {
    selector += `:not(.${legendTestClasses["hidden-item"]})`;
  }
  if (options?.active === false) {
    selector += `.${legendTestClasses["hidden-item"]}`;
  }
  if (options?.dimmed === true) {
    selector += `.${legendTestClasses["dimmed-item"]}`;
  }
  if (options?.dimmed === false) {
    selector += `:not(.${legendTestClasses["dimmed-item"]})`;
  }
  return selector;
};
const getItems = (options?: { active?: boolean; dimmed?: boolean }) =>
  createChartWrapper().findLegend()!.findAll(getItemSelector(options));
const getItem = (index: number, options?: { active?: boolean; dimmed?: boolean }) =>
  createChartWrapper().findLegend()!.findAll(getItemSelector(options))[index];
const mouseOver = (element: HTMLElement) => element.dispatchEvent(new MouseEvent("mouseover", { bubbles: true }));
const mouseOut = (element: HTMLElement) => element.dispatchEvent(new MouseEvent("mouseout", { bubbles: true }));
const clearHighlightPause = () => new Promise((resolve) => setTimeout(resolve, 100));
const mouseLeavePause = () => new Promise((resolve) => setTimeout(resolve, 300));

describe("CoreChart: legend", () => {
  test("renders no legend when legend.enabled=false", () => {
    renderChart({ highcharts, options: { series }, legend: { enabled: false } });
    expect(createChartWrapper().findLegend()).toBe(null);
  });

  test.each([undefined, true])("renders legend when legend.enabled=undefined or legend.enabled=true", (enabled) => {
    renderChart({ highcharts, options: { series }, legend: { enabled } });
    expect(createChartWrapper().findLegend()).not.toBe(null);
  });

  test("renders expected legend items", () => {
    renderChart({ highcharts, options: { series }, visibleItems: ["L1", "P1"] });

    expect(getItems().map((w) => w.getElement().textContent)).toEqual(["L1", "L2", "Line 3", "P1", "P2", "Pie 3"]);
    expect(getItems({ active: true }).map((w) => w.getElement().textContent)).toEqual(["L1", "P1"]);
    expect(getItems({ active: false }).map((w) => w.getElement().textContent)).toEqual(["L2", "Line 3", "P2", "Pie 3"]);
  });

  test("does not render title by default", () => {
    renderChart({ highcharts, options: { series: series } });

    expect(createChartWrapper().findLegend()).not.toBe(null);
    expect(createChartWrapper().findLegend()!.findTitle()).toBe(null);
  });

  test("renders legend title if specified", () => {
    renderChart({ highcharts, options: { series: series }, legend: { title: "Legend title" } });

    expect(createChartWrapper().findLegend()).not.toBe(null);
    expect(createChartWrapper().findLegend()!.findTitle()!.getElement().textContent).toBe("Legend title");
  });

  test("does not render action slot by default", () => {
    renderChart({ highcharts, options: { series: series }, legend: { title: "Legend title" } });

    expect(createChartWrapper().findLegend()).not.toBe(null);
    expect(createChartWrapper().findLegend()!.findActions()).toBe(null);
  });

  test("renders action slot if specified with expected render props", () => {
    renderChart({
      highcharts,
      options: { series },
      legend: { actions: "Legend actions" },
      visibleItems: ["L1", "P1"],
    });

    expect(createChartWrapper().findLegend()).not.toBe(null);
    expect(createChartWrapper().findLegend()!.findActions()!.getElement().textContent).toBe("Legend actions");
  });

<<<<<<< HEAD
  test("legend items are highlighted on hover in cartesian chart", async () => {
    renderChart({
      highcharts,
      options: {
        series: series.filter((s) => s.type === "line"),
        xAxis: { plotLines: [{ id: "L3", value: 0 }] },
        yAxis: { plotLines: [{ id: "L3", value: 0 }] },
      },
      visibleItems: ["L1", "L3"],
    });

    expect(createChartWrapper().findLegend()).not.toBe(null);
    expect(getItems({ dimmed: false, active: true }).map((w) => w.getElement().textContent)).toEqual(["L1", "Line 3"]);
    expect(hc.getChartSeries(0).state).toBe("");
    expect(hc.getChartSeries(2).state).toBe("");
    expect(hc.getPlotLinesById("L3").map((l) => l.svgElem.opacity)).toEqual([1, 1]);

    act(() => mouseOver(getItem(0).getElement()));
    expect(getItems({ dimmed: false, active: true }).map((w) => w.getElement().textContent)).toEqual(["L1"]);
    expect(hc.getChartSeries(0).state).toBe("normal");
    expect(hc.getChartSeries(2).state).toBe("inactive");
    expect(hc.getPlotLinesById("L3").map((l) => l.svgElem.opacity)).toEqual([0.4, 0.4]);

    act(() => mouseOut(getItem(0).getElement()));
    act(() => mouseOver(getItem(2).getElement()));
    expect(getItems({ dimmed: false, active: true }).map((w) => w.getElement().textContent)).toEqual(["Line 3"]);
    expect(hc.getChartSeries(0).state).toBe("inactive");
    expect(hc.getChartSeries(2).state).toBe("normal");
    expect(hc.getPlotLinesById("L3").map((l) => l.svgElem.opacity)).toEqual([1, 1]);

    act(() => mouseOut(getItem(0).getElement()));
    await clearHighlightPause();
    expect(getItems({ dimmed: false, active: true }).map((w) => w.getElement().textContent)).toEqual(["L1", "Line 3"]);
    expect(hc.getChartSeries(0).state).toBe("normal");
    expect(hc.getChartSeries(2).state).toBe("normal");
    expect(hc.getPlotLinesById("L3").map((l) => l.svgElem.opacity)).toEqual([1, 1]);
  });

  test("renders legend tooltip on hover in cartesian chart, if specified", async () => {
    const { wrapper } = renderChart({
      highcharts,
      options: {
        series: series.filter((s) => s.type === "line"),
        xAxis: { plotLines: [{ id: "L3", value: 0 }] },
        yAxis: { plotLines: [{ id: "L3", value: 0 }] },
      },
      visibleItems: ["L1", "L3"],
      getLegendTooltipContent: ({ legendItem }) => <div>{legendItem.name}</div>,
    });

    expect(wrapper.findTooltip()).toBe(null);

    act(() => mouseOver(getItem(0).getElement()));
    expect(wrapper.findTooltip()).not.toBe(null);
    expect(wrapper.findTooltip()!.getElement().textContent).toBe("L1");

    act(() => mouseOut(getItem(0).getElement()));
    act(() => mouseOver(getItem(2).getElement()));
    expect(wrapper.findTooltip()).not.toBe(null);
    expect(wrapper.findTooltip()!.getElement().textContent).toBe("Line 3");

    act(() => mouseOut(getItem(2).getElement()));
    await clearHighlightPause();
    expect(wrapper.findTooltip()).toBe(null);
  });

  test("renders legend tooltip if specified on focus in cartesian chart, if specified", async () => {
    const { wrapper } = renderChart({
      highcharts,
      options: {
        series: series.filter((s) => s.type === "line"),
        xAxis: { plotLines: [{ id: "L3", value: 0 }] },
        yAxis: { plotLines: [{ id: "L3", value: 0 }] },
      },
      visibleItems: ["L1", "L3"],
      getLegendTooltipContent: ({ legendItem }) => <div>{legendItem.name}</div>,
    });

    expect(wrapper.findTooltip()).toBe(null);

    act(() => getItem(0).focus());
    await waitFor(() => {
      expect(wrapper.findTooltip()).not.toBe(null);
    });
    expect(wrapper.findTooltip()!.getElement().textContent).toBe("L1");

    fireEvent.keyDown(getItem(0).getElement(), { keyCode: KeyCode.right });
    await waitFor(() => {
      expect(wrapper.findTooltip()).not.toBe(null);
    });
    expect(wrapper.findTooltip()!.getElement().textContent).toBe("L2");
  });

  test("legend items are highlighted on hover in pie chart", async () => {
    renderChart({
      highcharts,
      options: { series: series.filter((s) => s.type === "pie") },
      visibleItems: ["P1", "P3"],
    });

    expect(createChartWrapper().findLegend()).not.toBe(null);
    expect(getItems({ dimmed: false, active: true }).map((w) => w.getElement().textContent)).toEqual(["P1", "Pie 3"]);
    expect(hc.getChartPoint(0, 0).state).toBe(undefined);
    expect(hc.getChartPoint(0, 2).state).toBe(undefined);

    act(() => mouseOver(getItem(0).getElement()));
    expect(getItems({ dimmed: false, active: true }).map((w) => w.getElement().textContent)).toEqual(["P1"]);
    expect(getItems({ dimmed: true, active: true }).map((w) => w.getElement().textContent)).toEqual(["Pie 3"]);
    expect(hc.getChartPoint(0, 0).state).toBe("hover");
    expect(hc.getChartPoint(0, 2).state).toBe(undefined);

    act(() => mouseOut(getItem(0).getElement()));
    await clearHighlightPause();
    expect(getItems({ dimmed: false, active: true }).map((w) => w.getElement().textContent)).toEqual(["P1", "Pie 3"]);
    expect(hc.getChartPoint(0, 0).state).toBe("normal");
    expect(hc.getChartPoint(0, 2).state).toBe("normal");

    act(() => mouseOver(getItem(2).getElement()));
    expect(getItems({ dimmed: true, active: true }).map((w) => w.getElement().textContent)).toEqual(["P1"]);
    expect(getItems({ dimmed: false, active: true }).map((w) => w.getElement().textContent)).toEqual(["Pie 3"]);
    expect(hc.getChartPoint(0, 0).state).toBe("normal");
    expect(hc.getChartPoint(0, 2).state).toBe("hover");

    act(() => mouseOut(getItem(2).getElement()));
    await clearHighlightPause();
    expect(getItems({ dimmed: false, active: true }).map((w) => w.getElement().textContent)).toEqual(["P1", "Pie 3"]);
    expect(hc.getChartPoint(0, 0).state).toBe("normal");
    expect(hc.getChartPoint(0, 2).state).toBe("normal");
  });

  test("renders legend tooltip on hover in pie chart, if specified", async () => {
    const { wrapper } = renderChart({
      highcharts,
      options: { series: series.filter((s) => s.type === "pie") },
      visibleItems: ["P1", "P3"],
      getLegendTooltipContent: ({ legendItem }) => <div>{legendItem.name}</div>,
    });

    expect(wrapper.findTooltip()).toBe(null);

    act(() => mouseOver(getItem(0).getElement()));
    expect(wrapper.findTooltip()).not.toBe(null);
    expect(wrapper.findTooltip()!.getElement().textContent).toBe("P1");

    act(() => mouseOut(getItem(0).getElement()));
    act(() => mouseOver(getItem(2).getElement()));
    expect(wrapper.findTooltip()).not.toBe(null);
    expect(wrapper.findTooltip()!.getElement().textContent).toBe("Pie 3");

    act(() => mouseOut(getItem(2).getElement()));
    await clearHighlightPause();
    expect(wrapper.findTooltip()).toBe(null);
  });

  test("renders legend tooltip on focus in pie chart, if specified", async () => {
    const { wrapper } = renderChart({
      highcharts,
      options: { series: series.filter((s) => s.type === "pie") },
      visibleItems: ["P1", "P3"],
      getLegendTooltipContent: ({ legendItem }) => <div>{legendItem.name}</div>,
    });

    expect(wrapper.findTooltip()).toBe(null);

    act(() => getItem(0).focus());
    await waitFor(() => {
      expect(wrapper.findTooltip()).not.toBe(null);
    });
    expect(wrapper.findTooltip()!.getElement().textContent).toBe("P1");

    fireEvent.keyDown(getItem(0).getElement(), { keyCode: KeyCode.right });
    await waitFor(() => {
      expect(wrapper.findTooltip()).not.toBe(null);
    });
    expect(wrapper.findTooltip()!.getElement().textContent).toBe("P2");
  });

  test("legend items are highlighted when cartesian chart series point is highlighted", async () => {
    renderChart({
      highcharts,
      options: { series: series.filter((s) => s.type === "line") },
      visibleItems: ["L1", "L3"],
    });

    expect(createChartWrapper().findLegend()).not.toBe(null);
    expect(getItems({ dimmed: false, active: true }).map((w) => w.getElement().textContent)).toEqual(["L1", "Line 3"]);

    act(() => hc.highlightChartPoint(0, 0));
    expect(getItems({ dimmed: false, active: true }).map((w) => w.getElement().textContent)).toEqual(["L1"]);

    act(() => hc.highlightChartPoint(2, 0));
    expect(getItems({ dimmed: false, active: true }).map((w) => w.getElement().textContent)).toEqual(["Line 3"]);

    act(() => hc.leaveChartPoint(2, 0));
    await mouseLeavePause();
    await clearHighlightPause();
    expect(getItems({ dimmed: false, active: true }).map((w) => w.getElement().textContent)).toEqual(["L1", "Line 3"]);
  });

  test("legend items are highlighted when pie chart segment is highlighted", async () => {
    renderChart({
      highcharts,
      options: { series: series.filter((s) => s.type === "pie") },
      visibleItems: ["P1", "P3"],
    });

    expect(createChartWrapper().findLegend()).not.toBe(null);
    expect(getItems({ dimmed: false, active: true }).map((w) => w.getElement().textContent)).toEqual(["P1", "Pie 3"]);

    act(() => hc.highlightChartPoint(0, 0));
    expect(getItems({ dimmed: false, active: true }).map((w) => w.getElement().textContent)).toEqual(["P1"]);

    act(() => hc.highlightChartPoint(0, 2));
    expect(getItems({ dimmed: false, active: true }).map((w) => w.getElement().textContent)).toEqual(["Pie 3"]);

    act(() => hc.leaveChartPoint(0, 2));
    await mouseLeavePause();
    await clearHighlightPause();
    expect(getItems({ dimmed: false, active: true }).map((w) => w.getElement().textContent)).toEqual(["P1", "Pie 3"]);
  });

  test("legend items are navigable with keyboard", () => {
    renderChart({
      highcharts,
      options: {
        series: series.filter((s) => s.type === "line"),
      },
      visibleItems: ["L1", "L2", "L3"],
    });

    getItem(0).focus();
    expect(getItem(0).getElement()).toHaveFocus();
    expect(getItems({ dimmed: false })).toHaveLength(1);
    expect(getItems({ dimmed: false })[0].getElement()).toBe(getItem(0).getElement());

    getItem(0).keydown({ keyCode: KeyCode.right });
    expect(getItem(1).getElement()).toHaveFocus();
    expect(getItems({ dimmed: false })).toHaveLength(1);
    expect(getItems({ dimmed: false })[0].getElement()).toBe(getItem(1).getElement());

    getItem(1).keydown({ keyCode: KeyCode.down });
    expect(getItem(2).getElement()).toHaveFocus();
    expect(getItems({ dimmed: false })).toHaveLength(1);
    expect(getItems({ dimmed: false })[0].getElement()).toBe(getItem(2).getElement());

    getItem(2).keydown({ keyCode: KeyCode.left });
    expect(getItem(1).getElement()).toHaveFocus();
    expect(getItems({ dimmed: false })).toHaveLength(1);
    expect(getItems({ dimmed: false })[0].getElement()).toBe(getItem(1).getElement());

    getItem(1).keydown({ keyCode: KeyCode.up });
    expect(getItem(0).getElement()).toHaveFocus();
    expect(getItems({ dimmed: false })).toHaveLength(1);
    expect(getItems({ dimmed: false })[0].getElement()).toBe(getItem(0).getElement());

    getItem(0).keydown({ keyCode: KeyCode.end });
    expect(getItem(2).getElement()).toHaveFocus();
    expect(getItems({ dimmed: false })).toHaveLength(1);
    expect(getItems({ dimmed: false })[0].getElement()).toBe(getItem(2).getElement());

    getItem(2).keydown({ keyCode: KeyCode.home });
    expect(getItem(0).getElement()).toHaveFocus();
    expect(getItems({ dimmed: false })).toHaveLength(1);
    expect(getItems({ dimmed: false })[0].getElement()).toBe(getItem(0).getElement());

    getItem(0).keydown({ keyCode: KeyCode.left });
    expect(getItem(2).getElement()).toHaveFocus();

    getItem(2).keydown({ keyCode: KeyCode.right });
    expect(getItem(0).getElement()).toHaveFocus();
    expect(hc.getChartSeries(0).state).toBe("normal");
    expect(hc.getChartSeries(1).state).toBe("inactive");
    expect(hc.getChartSeries(2).state).toBe("inactive");

    getItem(0).keydown({ keyCode: KeyCode.escape });
    expect(getItem(0).getElement()).toHaveFocus();
    expect(hc.getChartSeries(0).state).toBe("normal");
    expect(hc.getChartSeries(1).state).toBe("normal");
    expect(hc.getChartSeries(2).state).toBe("normal");

    getItem(0).keydown({ keyCode: KeyCode.right });
    expect(getItem(1).getElement()).toHaveFocus();
    expect(hc.getChartSeries(0).state).toBe("inactive");
    expect(hc.getChartSeries(1).state).toBe("normal");
    expect(hc.getChartSeries(2).state).toBe("inactive");
  });
=======
  test.each([{ position: "bottom" as const }, { position: "side" as const }])(
    "legend items are highlighted on hover in cartesian chart",
    async ({ position }) => {
      renderChart({
        highcharts,
        legend: { position },
        options: {
          series: series.filter((s) => s.type === "line"),
          xAxis: { plotLines: [{ id: "L3", value: 0 }] },
          yAxis: { plotLines: [{ id: "L3", value: 0 }] },
        },
        visibleItems: ["L1", "L3"],
      });

      expect(createChartWrapper().findLegend()).not.toBe(null);
      expect(getItems({ dimmed: false, active: true }).map((w) => w.getElement().textContent)).toEqual([
        "L1",
        "Line 3",
      ]);
      expect(hc.getChartSeries(0).state).toBe("");
      expect(hc.getChartSeries(2).state).toBe("");
      expect(hc.getPlotLinesById("L3").map((l) => l.svgElem.opacity)).toEqual([1, 1]);

      act(() => mouseOver(getItem(0).getElement()));
      expect(getItems({ dimmed: false, active: true }).map((w) => w.getElement().textContent)).toEqual(["L1"]);
      expect(hc.getChartSeries(0).state).toBe("normal");
      expect(hc.getChartSeries(2).state).toBe("inactive");
      expect(hc.getPlotLinesById("L3").map((l) => l.svgElem.opacity)).toEqual([0.4, 0.4]);

      act(() => mouseOut(getItem(0).getElement()));
      act(() => mouseOver(getItem(2).getElement()));
      expect(getItems({ dimmed: false, active: true }).map((w) => w.getElement().textContent)).toEqual(["Line 3"]);
      expect(hc.getChartSeries(0).state).toBe("inactive");
      expect(hc.getChartSeries(2).state).toBe("normal");
      expect(hc.getPlotLinesById("L3").map((l) => l.svgElem.opacity)).toEqual([1, 1]);

      act(() => mouseOut(getItem(0).getElement()));
      await clearHighlightPause();
      expect(getItems({ dimmed: false, active: true }).map((w) => w.getElement().textContent)).toEqual([
        "L1",
        "Line 3",
      ]);
      expect(hc.getChartSeries(0).state).toBe("normal");
      expect(hc.getChartSeries(2).state).toBe("normal");
      expect(hc.getPlotLinesById("L3").map((l) => l.svgElem.opacity)).toEqual([1, 1]);
    },
  );

  test.each([{ position: "bottom" as const }, { position: "side" as const }])(
    "legend items are highlighted on hover in pie chart",
    async ({ position }) => {
      renderChart({
        highcharts,
        legend: { position },
        options: { series: series.filter((s) => s.type === "pie") },
        visibleItems: ["P1", "P3"],
      });

      expect(createChartWrapper().findLegend()).not.toBe(null);
      expect(getItems({ dimmed: false, active: true }).map((w) => w.getElement().textContent)).toEqual(["P1", "Pie 3"]);
      expect(hc.getChartPoint(0, 0).state).toBe(undefined);
      expect(hc.getChartPoint(0, 2).state).toBe(undefined);

      act(() => mouseOver(getItem(0).getElement()));
      expect(getItems({ dimmed: false, active: true }).map((w) => w.getElement().textContent)).toEqual(["P1"]);
      expect(getItems({ dimmed: true, active: true }).map((w) => w.getElement().textContent)).toEqual(["Pie 3"]);
      expect(hc.getChartPoint(0, 0).state).toBe("hover");
      expect(hc.getChartPoint(0, 2).state).toBe(undefined);

      act(() => mouseOut(getItem(0).getElement()));
      await clearHighlightPause();
      expect(getItems({ dimmed: false, active: true }).map((w) => w.getElement().textContent)).toEqual(["P1", "Pie 3"]);
      expect(hc.getChartPoint(0, 0).state).toBe("normal");
      expect(hc.getChartPoint(0, 2).state).toBe("normal");

      act(() => mouseOver(getItem(2).getElement()));
      expect(getItems({ dimmed: true, active: true }).map((w) => w.getElement().textContent)).toEqual(["P1"]);
      expect(getItems({ dimmed: false, active: true }).map((w) => w.getElement().textContent)).toEqual(["Pie 3"]);
      expect(hc.getChartPoint(0, 0).state).toBe("normal");
      expect(hc.getChartPoint(0, 2).state).toBe("hover");

      act(() => mouseOut(getItem(2).getElement()));
      await clearHighlightPause();
      expect(getItems({ dimmed: false, active: true }).map((w) => w.getElement().textContent)).toEqual(["P1", "Pie 3"]);
      expect(hc.getChartPoint(0, 0).state).toBe("normal");
      expect(hc.getChartPoint(0, 2).state).toBe("normal");
    },
  );

  test.each([{ position: "bottom" as const }, { position: "side" as const }])(
    "legend items are highlighted when cartesian chart series point is highlighted",
    async () => {
      renderChart({
        highcharts,
        options: { series: series.filter((s) => s.type === "line") },
        visibleItems: ["L1", "L3"],
      });

      expect(createChartWrapper().findLegend()).not.toBe(null);
      expect(getItems({ dimmed: false, active: true }).map((w) => w.getElement().textContent)).toEqual([
        "L1",
        "Line 3",
      ]);

      act(() => hc.highlightChartPoint(0, 0));
      expect(getItems({ dimmed: false, active: true }).map((w) => w.getElement().textContent)).toEqual(["L1"]);

      act(() => hc.highlightChartPoint(2, 0));
      expect(getItems({ dimmed: false, active: true }).map((w) => w.getElement().textContent)).toEqual(["Line 3"]);

      act(() => hc.leaveChartPoint(2, 0));
      await mouseLeavePause();
      await clearHighlightPause();
      expect(getItems({ dimmed: false, active: true }).map((w) => w.getElement().textContent)).toEqual([
        "L1",
        "Line 3",
      ]);
    },
  );

  test.each([{ position: "bottom" as const }, { position: "side" as const }])(
    "legend items are highlighted when pie chart segment is highlighted",
    async () => {
      renderChart({
        highcharts,
        options: { series: series.filter((s) => s.type === "pie") },
        visibleItems: ["P1", "P3"],
      });

      expect(createChartWrapper().findLegend()).not.toBe(null);
      expect(getItems({ dimmed: false, active: true }).map((w) => w.getElement().textContent)).toEqual(["P1", "Pie 3"]);

      act(() => hc.highlightChartPoint(0, 0));
      expect(getItems({ dimmed: false, active: true }).map((w) => w.getElement().textContent)).toEqual(["P1"]);

      act(() => hc.highlightChartPoint(0, 2));
      expect(getItems({ dimmed: false, active: true }).map((w) => w.getElement().textContent)).toEqual(["Pie 3"]);

      act(() => hc.leaveChartPoint(0, 2));
      await mouseLeavePause();
      await clearHighlightPause();
      expect(getItems({ dimmed: false, active: true }).map((w) => w.getElement().textContent)).toEqual(["P1", "Pie 3"]);
    },
  );

  test.each([{ position: "bottom" as const }, { position: "side" as const }])(
    "legend items are navigable with keyboard",
    () => {
      renderChart({
        highcharts,
        options: {
          series: series.filter((s) => s.type === "line"),
        },
        visibleItems: ["L1", "L2", "L3"],
      });

      getItem(0).focus();
      expect(getItem(0).getElement()).toHaveFocus();
      expect(getItems({ dimmed: false })).toHaveLength(1);
      expect(getItems({ dimmed: false })[0].getElement()).toBe(getItem(0).getElement());

      getItem(0).keydown({ keyCode: KeyCode.right });
      expect(getItem(1).getElement()).toHaveFocus();
      expect(getItems({ dimmed: false })).toHaveLength(1);
      expect(getItems({ dimmed: false })[0].getElement()).toBe(getItem(1).getElement());

      getItem(1).keydown({ keyCode: KeyCode.down });
      expect(getItem(2).getElement()).toHaveFocus();
      expect(getItems({ dimmed: false })).toHaveLength(1);
      expect(getItems({ dimmed: false })[0].getElement()).toBe(getItem(2).getElement());

      getItem(2).keydown({ keyCode: KeyCode.left });
      expect(getItem(1).getElement()).toHaveFocus();
      expect(getItems({ dimmed: false })).toHaveLength(1);
      expect(getItems({ dimmed: false })[0].getElement()).toBe(getItem(1).getElement());

      getItem(1).keydown({ keyCode: KeyCode.up });
      expect(getItem(0).getElement()).toHaveFocus();
      expect(getItems({ dimmed: false })).toHaveLength(1);
      expect(getItems({ dimmed: false })[0].getElement()).toBe(getItem(0).getElement());

      getItem(0).keydown({ keyCode: KeyCode.end });
      expect(getItem(2).getElement()).toHaveFocus();
      expect(getItems({ dimmed: false })).toHaveLength(1);
      expect(getItems({ dimmed: false })[0].getElement()).toBe(getItem(2).getElement());

      getItem(2).keydown({ keyCode: KeyCode.home });
      expect(getItem(0).getElement()).toHaveFocus();
      expect(getItems({ dimmed: false })).toHaveLength(1);
      expect(getItems({ dimmed: false })[0].getElement()).toBe(getItem(0).getElement());

      getItem(0).keydown({ keyCode: KeyCode.left });
      expect(getItem(2).getElement()).toHaveFocus();

      getItem(2).keydown({ keyCode: KeyCode.right });
      expect(getItem(0).getElement()).toHaveFocus();
      expect(hc.getChartSeries(0).state).toBe("normal");
      expect(hc.getChartSeries(1).state).toBe("inactive");
      expect(hc.getChartSeries(2).state).toBe("inactive");

      getItem(0).keydown({ keyCode: KeyCode.escape });
      expect(getItem(0).getElement()).toHaveFocus();
      expect(hc.getChartSeries(0).state).toBe("normal");
      expect(hc.getChartSeries(1).state).toBe("normal");
      expect(hc.getChartSeries(2).state).toBe("normal");

      getItem(0).keydown({ keyCode: KeyCode.right });
      expect(getItem(1).getElement()).toHaveFocus();
      expect(hc.getChartSeries(0).state).toBe("inactive");
      expect(hc.getChartSeries(1).state).toBe("normal");
      expect(hc.getChartSeries(2).state).toBe("inactive");
    },
  );
>>>>>>> fc3ed6bf
});<|MERGE_RESOLUTION|>--- conflicted
+++ resolved
@@ -120,294 +120,6 @@
     expect(createChartWrapper().findLegend()!.findActions()!.getElement().textContent).toBe("Legend actions");
   });
 
-<<<<<<< HEAD
-  test("legend items are highlighted on hover in cartesian chart", async () => {
-    renderChart({
-      highcharts,
-      options: {
-        series: series.filter((s) => s.type === "line"),
-        xAxis: { plotLines: [{ id: "L3", value: 0 }] },
-        yAxis: { plotLines: [{ id: "L3", value: 0 }] },
-      },
-      visibleItems: ["L1", "L3"],
-    });
-
-    expect(createChartWrapper().findLegend()).not.toBe(null);
-    expect(getItems({ dimmed: false, active: true }).map((w) => w.getElement().textContent)).toEqual(["L1", "Line 3"]);
-    expect(hc.getChartSeries(0).state).toBe("");
-    expect(hc.getChartSeries(2).state).toBe("");
-    expect(hc.getPlotLinesById("L3").map((l) => l.svgElem.opacity)).toEqual([1, 1]);
-
-    act(() => mouseOver(getItem(0).getElement()));
-    expect(getItems({ dimmed: false, active: true }).map((w) => w.getElement().textContent)).toEqual(["L1"]);
-    expect(hc.getChartSeries(0).state).toBe("normal");
-    expect(hc.getChartSeries(2).state).toBe("inactive");
-    expect(hc.getPlotLinesById("L3").map((l) => l.svgElem.opacity)).toEqual([0.4, 0.4]);
-
-    act(() => mouseOut(getItem(0).getElement()));
-    act(() => mouseOver(getItem(2).getElement()));
-    expect(getItems({ dimmed: false, active: true }).map((w) => w.getElement().textContent)).toEqual(["Line 3"]);
-    expect(hc.getChartSeries(0).state).toBe("inactive");
-    expect(hc.getChartSeries(2).state).toBe("normal");
-    expect(hc.getPlotLinesById("L3").map((l) => l.svgElem.opacity)).toEqual([1, 1]);
-
-    act(() => mouseOut(getItem(0).getElement()));
-    await clearHighlightPause();
-    expect(getItems({ dimmed: false, active: true }).map((w) => w.getElement().textContent)).toEqual(["L1", "Line 3"]);
-    expect(hc.getChartSeries(0).state).toBe("normal");
-    expect(hc.getChartSeries(2).state).toBe("normal");
-    expect(hc.getPlotLinesById("L3").map((l) => l.svgElem.opacity)).toEqual([1, 1]);
-  });
-
-  test("renders legend tooltip on hover in cartesian chart, if specified", async () => {
-    const { wrapper } = renderChart({
-      highcharts,
-      options: {
-        series: series.filter((s) => s.type === "line"),
-        xAxis: { plotLines: [{ id: "L3", value: 0 }] },
-        yAxis: { plotLines: [{ id: "L3", value: 0 }] },
-      },
-      visibleItems: ["L1", "L3"],
-      getLegendTooltipContent: ({ legendItem }) => <div>{legendItem.name}</div>,
-    });
-
-    expect(wrapper.findTooltip()).toBe(null);
-
-    act(() => mouseOver(getItem(0).getElement()));
-    expect(wrapper.findTooltip()).not.toBe(null);
-    expect(wrapper.findTooltip()!.getElement().textContent).toBe("L1");
-
-    act(() => mouseOut(getItem(0).getElement()));
-    act(() => mouseOver(getItem(2).getElement()));
-    expect(wrapper.findTooltip()).not.toBe(null);
-    expect(wrapper.findTooltip()!.getElement().textContent).toBe("Line 3");
-
-    act(() => mouseOut(getItem(2).getElement()));
-    await clearHighlightPause();
-    expect(wrapper.findTooltip()).toBe(null);
-  });
-
-  test("renders legend tooltip if specified on focus in cartesian chart, if specified", async () => {
-    const { wrapper } = renderChart({
-      highcharts,
-      options: {
-        series: series.filter((s) => s.type === "line"),
-        xAxis: { plotLines: [{ id: "L3", value: 0 }] },
-        yAxis: { plotLines: [{ id: "L3", value: 0 }] },
-      },
-      visibleItems: ["L1", "L3"],
-      getLegendTooltipContent: ({ legendItem }) => <div>{legendItem.name}</div>,
-    });
-
-    expect(wrapper.findTooltip()).toBe(null);
-
-    act(() => getItem(0).focus());
-    await waitFor(() => {
-      expect(wrapper.findTooltip()).not.toBe(null);
-    });
-    expect(wrapper.findTooltip()!.getElement().textContent).toBe("L1");
-
-    fireEvent.keyDown(getItem(0).getElement(), { keyCode: KeyCode.right });
-    await waitFor(() => {
-      expect(wrapper.findTooltip()).not.toBe(null);
-    });
-    expect(wrapper.findTooltip()!.getElement().textContent).toBe("L2");
-  });
-
-  test("legend items are highlighted on hover in pie chart", async () => {
-    renderChart({
-      highcharts,
-      options: { series: series.filter((s) => s.type === "pie") },
-      visibleItems: ["P1", "P3"],
-    });
-
-    expect(createChartWrapper().findLegend()).not.toBe(null);
-    expect(getItems({ dimmed: false, active: true }).map((w) => w.getElement().textContent)).toEqual(["P1", "Pie 3"]);
-    expect(hc.getChartPoint(0, 0).state).toBe(undefined);
-    expect(hc.getChartPoint(0, 2).state).toBe(undefined);
-
-    act(() => mouseOver(getItem(0).getElement()));
-    expect(getItems({ dimmed: false, active: true }).map((w) => w.getElement().textContent)).toEqual(["P1"]);
-    expect(getItems({ dimmed: true, active: true }).map((w) => w.getElement().textContent)).toEqual(["Pie 3"]);
-    expect(hc.getChartPoint(0, 0).state).toBe("hover");
-    expect(hc.getChartPoint(0, 2).state).toBe(undefined);
-
-    act(() => mouseOut(getItem(0).getElement()));
-    await clearHighlightPause();
-    expect(getItems({ dimmed: false, active: true }).map((w) => w.getElement().textContent)).toEqual(["P1", "Pie 3"]);
-    expect(hc.getChartPoint(0, 0).state).toBe("normal");
-    expect(hc.getChartPoint(0, 2).state).toBe("normal");
-
-    act(() => mouseOver(getItem(2).getElement()));
-    expect(getItems({ dimmed: true, active: true }).map((w) => w.getElement().textContent)).toEqual(["P1"]);
-    expect(getItems({ dimmed: false, active: true }).map((w) => w.getElement().textContent)).toEqual(["Pie 3"]);
-    expect(hc.getChartPoint(0, 0).state).toBe("normal");
-    expect(hc.getChartPoint(0, 2).state).toBe("hover");
-
-    act(() => mouseOut(getItem(2).getElement()));
-    await clearHighlightPause();
-    expect(getItems({ dimmed: false, active: true }).map((w) => w.getElement().textContent)).toEqual(["P1", "Pie 3"]);
-    expect(hc.getChartPoint(0, 0).state).toBe("normal");
-    expect(hc.getChartPoint(0, 2).state).toBe("normal");
-  });
-
-  test("renders legend tooltip on hover in pie chart, if specified", async () => {
-    const { wrapper } = renderChart({
-      highcharts,
-      options: { series: series.filter((s) => s.type === "pie") },
-      visibleItems: ["P1", "P3"],
-      getLegendTooltipContent: ({ legendItem }) => <div>{legendItem.name}</div>,
-    });
-
-    expect(wrapper.findTooltip()).toBe(null);
-
-    act(() => mouseOver(getItem(0).getElement()));
-    expect(wrapper.findTooltip()).not.toBe(null);
-    expect(wrapper.findTooltip()!.getElement().textContent).toBe("P1");
-
-    act(() => mouseOut(getItem(0).getElement()));
-    act(() => mouseOver(getItem(2).getElement()));
-    expect(wrapper.findTooltip()).not.toBe(null);
-    expect(wrapper.findTooltip()!.getElement().textContent).toBe("Pie 3");
-
-    act(() => mouseOut(getItem(2).getElement()));
-    await clearHighlightPause();
-    expect(wrapper.findTooltip()).toBe(null);
-  });
-
-  test("renders legend tooltip on focus in pie chart, if specified", async () => {
-    const { wrapper } = renderChart({
-      highcharts,
-      options: { series: series.filter((s) => s.type === "pie") },
-      visibleItems: ["P1", "P3"],
-      getLegendTooltipContent: ({ legendItem }) => <div>{legendItem.name}</div>,
-    });
-
-    expect(wrapper.findTooltip()).toBe(null);
-
-    act(() => getItem(0).focus());
-    await waitFor(() => {
-      expect(wrapper.findTooltip()).not.toBe(null);
-    });
-    expect(wrapper.findTooltip()!.getElement().textContent).toBe("P1");
-
-    fireEvent.keyDown(getItem(0).getElement(), { keyCode: KeyCode.right });
-    await waitFor(() => {
-      expect(wrapper.findTooltip()).not.toBe(null);
-    });
-    expect(wrapper.findTooltip()!.getElement().textContent).toBe("P2");
-  });
-
-  test("legend items are highlighted when cartesian chart series point is highlighted", async () => {
-    renderChart({
-      highcharts,
-      options: { series: series.filter((s) => s.type === "line") },
-      visibleItems: ["L1", "L3"],
-    });
-
-    expect(createChartWrapper().findLegend()).not.toBe(null);
-    expect(getItems({ dimmed: false, active: true }).map((w) => w.getElement().textContent)).toEqual(["L1", "Line 3"]);
-
-    act(() => hc.highlightChartPoint(0, 0));
-    expect(getItems({ dimmed: false, active: true }).map((w) => w.getElement().textContent)).toEqual(["L1"]);
-
-    act(() => hc.highlightChartPoint(2, 0));
-    expect(getItems({ dimmed: false, active: true }).map((w) => w.getElement().textContent)).toEqual(["Line 3"]);
-
-    act(() => hc.leaveChartPoint(2, 0));
-    await mouseLeavePause();
-    await clearHighlightPause();
-    expect(getItems({ dimmed: false, active: true }).map((w) => w.getElement().textContent)).toEqual(["L1", "Line 3"]);
-  });
-
-  test("legend items are highlighted when pie chart segment is highlighted", async () => {
-    renderChart({
-      highcharts,
-      options: { series: series.filter((s) => s.type === "pie") },
-      visibleItems: ["P1", "P3"],
-    });
-
-    expect(createChartWrapper().findLegend()).not.toBe(null);
-    expect(getItems({ dimmed: false, active: true }).map((w) => w.getElement().textContent)).toEqual(["P1", "Pie 3"]);
-
-    act(() => hc.highlightChartPoint(0, 0));
-    expect(getItems({ dimmed: false, active: true }).map((w) => w.getElement().textContent)).toEqual(["P1"]);
-
-    act(() => hc.highlightChartPoint(0, 2));
-    expect(getItems({ dimmed: false, active: true }).map((w) => w.getElement().textContent)).toEqual(["Pie 3"]);
-
-    act(() => hc.leaveChartPoint(0, 2));
-    await mouseLeavePause();
-    await clearHighlightPause();
-    expect(getItems({ dimmed: false, active: true }).map((w) => w.getElement().textContent)).toEqual(["P1", "Pie 3"]);
-  });
-
-  test("legend items are navigable with keyboard", () => {
-    renderChart({
-      highcharts,
-      options: {
-        series: series.filter((s) => s.type === "line"),
-      },
-      visibleItems: ["L1", "L2", "L3"],
-    });
-
-    getItem(0).focus();
-    expect(getItem(0).getElement()).toHaveFocus();
-    expect(getItems({ dimmed: false })).toHaveLength(1);
-    expect(getItems({ dimmed: false })[0].getElement()).toBe(getItem(0).getElement());
-
-    getItem(0).keydown({ keyCode: KeyCode.right });
-    expect(getItem(1).getElement()).toHaveFocus();
-    expect(getItems({ dimmed: false })).toHaveLength(1);
-    expect(getItems({ dimmed: false })[0].getElement()).toBe(getItem(1).getElement());
-
-    getItem(1).keydown({ keyCode: KeyCode.down });
-    expect(getItem(2).getElement()).toHaveFocus();
-    expect(getItems({ dimmed: false })).toHaveLength(1);
-    expect(getItems({ dimmed: false })[0].getElement()).toBe(getItem(2).getElement());
-
-    getItem(2).keydown({ keyCode: KeyCode.left });
-    expect(getItem(1).getElement()).toHaveFocus();
-    expect(getItems({ dimmed: false })).toHaveLength(1);
-    expect(getItems({ dimmed: false })[0].getElement()).toBe(getItem(1).getElement());
-
-    getItem(1).keydown({ keyCode: KeyCode.up });
-    expect(getItem(0).getElement()).toHaveFocus();
-    expect(getItems({ dimmed: false })).toHaveLength(1);
-    expect(getItems({ dimmed: false })[0].getElement()).toBe(getItem(0).getElement());
-
-    getItem(0).keydown({ keyCode: KeyCode.end });
-    expect(getItem(2).getElement()).toHaveFocus();
-    expect(getItems({ dimmed: false })).toHaveLength(1);
-    expect(getItems({ dimmed: false })[0].getElement()).toBe(getItem(2).getElement());
-
-    getItem(2).keydown({ keyCode: KeyCode.home });
-    expect(getItem(0).getElement()).toHaveFocus();
-    expect(getItems({ dimmed: false })).toHaveLength(1);
-    expect(getItems({ dimmed: false })[0].getElement()).toBe(getItem(0).getElement());
-
-    getItem(0).keydown({ keyCode: KeyCode.left });
-    expect(getItem(2).getElement()).toHaveFocus();
-
-    getItem(2).keydown({ keyCode: KeyCode.right });
-    expect(getItem(0).getElement()).toHaveFocus();
-    expect(hc.getChartSeries(0).state).toBe("normal");
-    expect(hc.getChartSeries(1).state).toBe("inactive");
-    expect(hc.getChartSeries(2).state).toBe("inactive");
-
-    getItem(0).keydown({ keyCode: KeyCode.escape });
-    expect(getItem(0).getElement()).toHaveFocus();
-    expect(hc.getChartSeries(0).state).toBe("normal");
-    expect(hc.getChartSeries(1).state).toBe("normal");
-    expect(hc.getChartSeries(2).state).toBe("normal");
-
-    getItem(0).keydown({ keyCode: KeyCode.right });
-    expect(getItem(1).getElement()).toHaveFocus();
-    expect(hc.getChartSeries(0).state).toBe("inactive");
-    expect(hc.getChartSeries(1).state).toBe("normal");
-    expect(hc.getChartSeries(2).state).toBe("inactive");
-  });
-=======
   test.each([{ position: "bottom" as const }, { position: "side" as const }])(
     "legend items are highlighted on hover in cartesian chart",
     async ({ position }) => {
@@ -456,6 +168,61 @@
     },
   );
 
+  test("renders legend tooltip on hover in cartesian chart, if specified", async () => {
+    const { wrapper } = renderChart({
+      highcharts,
+      options: {
+        series: series.filter((s) => s.type === "line"),
+        xAxis: { plotLines: [{ id: "L3", value: 0 }] },
+        yAxis: { plotLines: [{ id: "L3", value: 0 }] },
+      },
+      visibleItems: ["L1", "L3"],
+      getLegendTooltipContent: ({ legendItem }) => <div>{legendItem.name}</div>,
+    });
+
+    expect(wrapper.findTooltip()).toBe(null);
+
+    act(() => mouseOver(getItem(0).getElement()));
+    expect(wrapper.findTooltip()).not.toBe(null);
+    expect(wrapper.findTooltip()!.getElement().textContent).toBe("L1");
+
+    act(() => mouseOut(getItem(0).getElement()));
+    act(() => mouseOver(getItem(2).getElement()));
+    expect(wrapper.findTooltip()).not.toBe(null);
+    expect(wrapper.findTooltip()!.getElement().textContent).toBe("Line 3");
+
+    act(() => mouseOut(getItem(2).getElement()));
+    await clearHighlightPause();
+    expect(wrapper.findTooltip()).toBe(null);
+  });
+
+  test("renders legend tooltip on focus in cartesian chart, if specified", async () => {
+    const { wrapper } = renderChart({
+      highcharts,
+      options: {
+        series: series.filter((s) => s.type === "line"),
+        xAxis: { plotLines: [{ id: "L3", value: 0 }] },
+        yAxis: { plotLines: [{ id: "L3", value: 0 }] },
+      },
+      visibleItems: ["L1", "L3"],
+      getLegendTooltipContent: ({ legendItem }) => <div>{legendItem.name}</div>,
+    });
+
+    expect(wrapper.findTooltip()).toBe(null);
+
+    act(() => getItem(0).focus());
+    await waitFor(() => {
+      expect(wrapper.findTooltip()).not.toBe(null);
+    });
+    expect(wrapper.findTooltip()!.getElement().textContent).toBe("L1");
+
+    fireEvent.keyDown(getItem(0).getElement(), { keyCode: KeyCode.right });
+    await waitFor(() => {
+      expect(wrapper.findTooltip()).not.toBe(null);
+    });
+    expect(wrapper.findTooltip()!.getElement().textContent).toBe("L2");
+  });
+
   test.each([{ position: "bottom" as const }, { position: "side" as const }])(
     "legend items are highlighted on hover in pie chart",
     async ({ position }) => {
@@ -496,6 +263,53 @@
       expect(hc.getChartPoint(0, 2).state).toBe("normal");
     },
   );
+
+  test("renders legend tooltip on hover in pie chart, if specified", async () => {
+    const { wrapper } = renderChart({
+      highcharts,
+      options: { series: series.filter((s) => s.type === "pie") },
+      visibleItems: ["P1", "P3"],
+      getLegendTooltipContent: ({ legendItem }) => <div>{legendItem.name}</div>,
+    });
+
+    expect(wrapper.findTooltip()).toBe(null);
+
+    act(() => mouseOver(getItem(0).getElement()));
+    expect(wrapper.findTooltip()).not.toBe(null);
+    expect(wrapper.findTooltip()!.getElement().textContent).toBe("P1");
+
+    act(() => mouseOut(getItem(0).getElement()));
+    act(() => mouseOver(getItem(2).getElement()));
+    expect(wrapper.findTooltip()).not.toBe(null);
+    expect(wrapper.findTooltip()!.getElement().textContent).toBe("Pie 3");
+
+    act(() => mouseOut(getItem(2).getElement()));
+    await clearHighlightPause();
+    expect(wrapper.findTooltip()).toBe(null);
+  });
+
+  test("renders legend tooltip on focus in pie chart, if specified", async () => {
+    const { wrapper } = renderChart({
+      highcharts,
+      options: { series: series.filter((s) => s.type === "pie") },
+      visibleItems: ["P1", "P3"],
+      getLegendTooltipContent: ({ legendItem }) => <div>{legendItem.name}</div>,
+    });
+
+    expect(wrapper.findTooltip()).toBe(null);
+
+    act(() => getItem(0).focus());
+    await waitFor(() => {
+      expect(wrapper.findTooltip()).not.toBe(null);
+    });
+    expect(wrapper.findTooltip()!.getElement().textContent).toBe("P1");
+
+    fireEvent.keyDown(getItem(0).getElement(), { keyCode: KeyCode.right });
+    await waitFor(() => {
+      expect(wrapper.findTooltip()).not.toBe(null);
+    });
+    expect(wrapper.findTooltip()!.getElement().textContent).toBe("P2");
+  });
 
   test.each([{ position: "bottom" as const }, { position: "side" as const }])(
     "legend items are highlighted when cartesian chart series point is highlighted",
@@ -621,5 +435,4 @@
       expect(hc.getChartSeries(2).state).toBe("inactive");
     },
   );
->>>>>>> fc3ed6bf
 });