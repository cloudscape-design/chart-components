--- conflicted
+++ resolved
@@ -2,10 +2,7 @@
 // SPDX-License-Identifier: Apache-2.0
 
 import { act } from "react";
-<<<<<<< HEAD
 import { fireEvent, waitFor } from "@testing-library/react";
-=======
->>>>>>> cc5e3c46
 import highcharts from "highcharts";
 
 import { KeyCode } from "@cloudscape-design/component-toolkit/internal";
@@ -161,7 +158,6 @@
     expect(hc.getPlotLinesById("L3").map((l) => l.svgElem.opacity)).toEqual([1, 1]);
   });
 
-<<<<<<< HEAD
   test("renders legend tooltip on hover in cartesian chart, if specified", async () => {
     const { wrapper } = renderChart({
       highcharts,
@@ -217,11 +213,7 @@
     expect(wrapper.findTooltip()!.getElement().textContent).toBe("L2");
   });
 
-  // TODO: restore
-  test.skip("legend items are highlighted on hover in pie chart", async () => {
-=======
   test("legend items are highlighted on hover in pie chart", async () => {
->>>>>>> cc5e3c46
     renderChart({
       highcharts,
       options: { series: series.filter((s) => s.type === "pie") },
@@ -258,7 +250,6 @@
     expect(hc.getChartPoint(0, 2).state).toBe("normal");
   });
 
-<<<<<<< HEAD
   test("renders legend tooltip on hover in pie chart, if specified", async () => {
     const { wrapper } = renderChart({
       highcharts,
@@ -306,11 +297,7 @@
     expect(wrapper.findTooltip()!.getElement().textContent).toBe("P2");
   });
 
-  // TODO: restore
-  test.skip("legend items are highlighted when cartesian chart series point is highlighted", async () => {
-=======
   test("legend items are highlighted when cartesian chart series point is highlighted", async () => {
->>>>>>> cc5e3c46
     renderChart({
       highcharts,
       options: { series: series.filter((s) => s.type === "line") },
