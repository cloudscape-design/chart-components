--- conflicted
+++ resolved
@@ -279,20 +279,15 @@
           );
         }}
         legend={
-<<<<<<< HEAD
-          settings.legendEnabled && (
+          settings.legendEnabled ? (
             <ChartLegend
               {...legendOptions}
+              position={legendPosition}
               api={api}
               i18nStrings={i18nStrings}
               getLegendTooltipContent={rest.getLegendTooltipContent}
             />
-          )
-=======
-          settings.legendEnabled ? (
-            <ChartLegend {...legendOptions} position={legendPosition} api={api} i18nStrings={i18nStrings} />
           ) : null
->>>>>>> fc3ed6bf
         }
         verticalAxisTitle={
           verticalAxisTitlePlacement === "top" ? <VerticalAxisTitle api={api} inverted={!!inverted} /> : null
