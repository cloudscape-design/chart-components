--- conflicted
+++ resolved
@@ -308,6 +308,15 @@
   verticalAxisTitlePlacement?: "top" | "side";
 }
 
+export interface ChartItemOptions {
+  /**
+   * If specified, specifies the status of an item.
+   * An item can be a point or a series.
+   * @default "default"
+   */
+  status?: ChartSeriesMarkerStatus;
+}
+
 export interface CoreChartProps
   extends Pick<
       BaseChartOptions,
@@ -398,17 +407,12 @@
    * An object that contains all of the localized strings required by the component.
    * @i18n
    */
-<<<<<<< HEAD
-  i18nStrings?: CartesianI18nStrings & PieI18nStrings & ChartSeriesMarkerI18n;
-
-  /**
-   * This property is used to provide a custom status for the series markers.
-   * The callback function is called for each series and should return a status value.
-   */
-  getSeriesStatus?: (series: Highcharts.Series) => ChartSeriesMarkerStatus | undefined;
-=======
-  i18nStrings?: CartesianI18nStrings & PieI18nStrings & CoreI18nStrings;
->>>>>>> 80443d98
+  i18nStrings?: CartesianI18nStrings & PieI18nStrings & CoreI18nStrings & ChartSeriesMarkerI18n;
+  /**
+   * Specifies the options for each item in the chart.
+   * @param id the item id. Can be the id of a series or a point.
+   */
+  getItemProps?: (id: string) => ChartItemOptions;
 }
 
 export namespace CoreChartProps {
