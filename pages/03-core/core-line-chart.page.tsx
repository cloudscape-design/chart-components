--- conflicted
+++ resolved
@@ -99,22 +99,6 @@
               chartContainerLabel: "Line chart",
             },
           },
-<<<<<<< HEAD
-        },
-        series: series,
-        xAxis: [
-          {
-            type: "datetime",
-            title: { text: "Time (UTC)" },
-            valueFormatter: dateFormatter,
-          },
-        ],
-        yAxis: [{ title: { text: "Events" } }],
-      }}
-      tooltip={{ placement: "outside" }}
-      getLegendTooltipContent={({ legendItem }) => <div>{legendItem.name}</div>}
-    />
-=======
           series: series,
           xAxis: [
             {
@@ -127,8 +111,8 @@
         }}
         chartHeight={400}
         tooltip={{ placement: "outside" }}
+        getLegendTooltipContent={({ legendItem }) => <div>{legendItem.name}</div>}
       />
     </Page>
->>>>>>> fc3ed6bf
   );
 }